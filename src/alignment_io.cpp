#include "vg/io/alignment_io.hpp"
#include "vg/io/gafkluge.hpp"
#include "vg/io/edit.hpp"

#include <sstream>
#include <regex>
#include <cmath>

namespace vg {

namespace io {

bool get_next_record_from_gaf(function<size_t(nid_t)> node_to_length, function<string(nid_t, bool)> node_to_sequence, htsFile* fp, kstring_t& s_buffer, gafkluge::GafRecord& record) {
    
    if (hts_getline(fp, '\n', &s_buffer) <= 0) {
        return false;
    }

    gafkluge::parse_gaf_record(ks_str(&s_buffer), record);
    return true;
}

bool get_next_interleaved_record_pair_from_gaf(function<size_t(nid_t)> node_to_length, function<string(nid_t, bool)> node_to_sequence, htsFile* fp, kstring_t& s_buffer,
                                               gafkluge::GafRecord& record1, gafkluge::GafRecord& record2) {
    return get_next_record_from_gaf(node_to_length, node_to_sequence, fp, s_buffer, record1) &&
        get_next_record_from_gaf(node_to_length, node_to_sequence, fp, s_buffer, record2);
}

size_t gaf_unpaired_for_each(function<size_t(nid_t)> node_to_length, function<string(nid_t, bool)> node_to_sequence, const string& filename, function<void(Alignment&)> lambda) {

    htsFile* in = hts_open(filename.c_str(), "r");
    if (in == NULL) {
        cerr << "[vg::alignment.cpp] couldn't open " << filename << endl; exit(1);
    }
    
    kstring_t s_buffer = KS_INITIALIZE;
    Alignment aln;
    gafkluge::GafRecord gaf;
    size_t count = 0;

    while (get_next_record_from_gaf(node_to_length, node_to_sequence, in, s_buffer, gaf) == true) {
        gaf_to_alignment(node_to_length, node_to_sequence, gaf, aln);
        lambda(aln);
        ++count;
    }
    
    hts_close(in);

    return count;
}

size_t gaf_unpaired_for_each(const HandleGraph& graph, const string& filename, function<void(Alignment&)> lambda) {
    function<size_t(nid_t)> node_to_length = [&graph](nid_t node_id) {
        return graph.get_length(graph.get_handle(node_id));
    };
    function<string(nid_t, bool)> node_to_sequence = [&graph](nid_t node_id, bool is_reversed) {
        return graph.get_sequence(graph.get_handle(node_id, is_reversed));
    };
    return gaf_unpaired_for_each(node_to_length, node_to_sequence, filename, lambda);
}

size_t gaf_paired_interleaved_for_each(function<size_t(nid_t)> node_to_length, function<string(nid_t, bool)> node_to_sequence, const string& filename,
                                       function<void(Alignment&, Alignment&)> lambda) {

    htsFile* in = hts_open(filename.c_str(), "r");
    if (in == NULL) {
        cerr << "[vg::alignment.cpp] couldn't open " << filename << endl; exit(1);
    }
    
    kstring_t s_buffer = KS_INITIALIZE;
    Alignment aln1, aln2;
    gafkluge::GafRecord gaf1, gaf2;
    size_t count = 0;

    while (get_next_interleaved_record_pair_from_gaf(node_to_length, node_to_sequence, in, s_buffer, gaf1, gaf2) == true) {
        gaf_to_alignment(node_to_length, node_to_sequence, gaf1, aln1);
        gaf_to_alignment(node_to_length, node_to_sequence, gaf2, aln2);
        lambda(aln1, aln2);
        count += 2;
    }
    
    hts_close(in);

    return count;
}

size_t gaf_paired_interleaved_for_each(const HandleGraph& graph, const string& filename,
                                       function<void(Alignment&, Alignment&)> lambda) {
    function<size_t(nid_t)> node_to_length = [&graph](nid_t node_id) {
        return graph.get_length(graph.get_handle(node_id));
    };
    function<string(nid_t, bool)> node_to_sequence = [&graph](nid_t node_id, bool is_reversed) {
        return graph.get_sequence(graph.get_handle(node_id, is_reversed));
    };
    return gaf_paired_interleaved_for_each(node_to_length, node_to_sequence, filename, lambda);
}

size_t gaf_unpaired_for_each_parallel(function<size_t(nid_t)> node_to_length, function<string(nid_t, bool)> node_to_sequence, const string& filename,
                                      function<void(Alignment&)> lambda,
                                      uint64_t batch_size) {

    htsFile* in = hts_open(filename.c_str(), "r");
    if (in == NULL) {
        cerr << "[vg::alignment.cpp] couldn't open " << filename << endl; exit(1);
    }

    kstring_t s_buffer = KS_INITIALIZE;
    
    function<bool(gafkluge::GafRecord&)> get_read = [&](gafkluge::GafRecord& gaf) {
        return get_next_record_from_gaf(node_to_length, node_to_sequence, in, s_buffer, gaf);
    };

    function<void(gafkluge::GafRecord&)> gaf_lambda = [&] (gafkluge::GafRecord& gaf) {
        Alignment aln;
        gaf_to_alignment(node_to_length, node_to_sequence, gaf, aln);
        lambda(aln);
    };
        
    size_t nLines = unpaired_for_each_parallel(get_read, gaf_lambda, batch_size);
    
    hts_close(in);
    return nLines;

}

size_t gaf_unpaired_for_each_parallel(const HandleGraph& graph, const string& filename,
                                      function<void(Alignment&)> lambda,
                                      uint64_t batch_size) {    
    function<size_t(nid_t)> node_to_length = [&graph](nid_t node_id) {
        return graph.get_length(graph.get_handle(node_id));
    };
    function<string(nid_t, bool)> node_to_sequence = [&graph](nid_t node_id, bool is_reversed) {
        return graph.get_sequence(graph.get_handle(node_id, is_reversed));
    };
    return gaf_unpaired_for_each_parallel(node_to_length, node_to_sequence, filename, lambda, batch_size);
}

size_t gaf_paired_interleaved_for_each_parallel(function<size_t(nid_t)> node_to_length, function<string(nid_t, bool)> node_to_sequence, const string& filename,
                                                function<void(Alignment&, Alignment&)> lambda,
                                                uint64_t batch_size) {
    return gaf_paired_interleaved_for_each_parallel_after_wait(node_to_length, node_to_sequence, filename, lambda, [](void) {return true;}, batch_size);
}

size_t gaf_paired_interleaved_for_each_parallel(const HandleGraph& graph, const string& filename,
                                                function<void(Alignment&, Alignment&)> lambda,
                                                uint64_t batch_size) {
    return gaf_paired_interleaved_for_each_parallel_after_wait(graph, filename, lambda, [](void) {return true;}, batch_size);
}

size_t gaf_paired_interleaved_for_each_parallel_after_wait(function<size_t(nid_t)> node_to_length, function<string(nid_t, bool)> node_to_sequence, const string& filename,
                                                           function<void(Alignment&, Alignment&)> lambda,
                                                           function<bool(void)> single_threaded_until_true,
                                                           uint64_t batch_size) {
    
    htsFile* in = hts_open(filename.c_str(), "r");
    if (in == NULL) {
        cerr << "[vg::alignment.cpp] couldn't open " << filename << endl; exit(1);
    }

    kstring_t s_buffer = KS_INITIALIZE;
    
    function<bool(gafkluge::GafRecord&, gafkluge::GafRecord&)> get_pair = [&](gafkluge::GafRecord& mate1, gafkluge::GafRecord& mate2) {
        return get_next_interleaved_record_pair_from_gaf(node_to_length, node_to_sequence, in, s_buffer, mate1, mate2);
    };

    function<void(gafkluge::GafRecord&, gafkluge::GafRecord&)> gaf_lambda = [&] (gafkluge::GafRecord& mate1, gafkluge::GafRecord& mate2) {
        Alignment aln1, aln2;
        gaf_to_alignment(node_to_length, node_to_sequence, mate1, aln1);
        gaf_to_alignment(node_to_length, node_to_sequence, mate2, aln2);
        lambda(aln1, aln2);        
    };
    size_t nLines = paired_for_each_parallel_after_wait(get_pair, gaf_lambda, single_threaded_until_true, batch_size);

    hts_close(in);
    return nLines;    
}

size_t gaf_paired_interleaved_for_each_parallel_after_wait(const HandleGraph& graph, const string& filename,
                                                           function<void(Alignment&, Alignment&)> lambda,
                                                           function<bool(void)> single_threaded_until_true,
                                                           uint64_t batch_size) {
    function<size_t(nid_t)> node_to_length = [&graph](nid_t node_id) {
        return graph.get_length(graph.get_handle(node_id));
    };
    function<string(nid_t, bool)> node_to_sequence = [&graph](nid_t node_id, bool is_reversed) {
        return graph.get_sequence(graph.get_handle(node_id, is_reversed));
    };
    return gaf_paired_interleaved_for_each_parallel_after_wait(node_to_length, node_to_sequence, filename, lambda, single_threaded_until_true, batch_size);
}

gafkluge::GafRecord alignment_to_gaf(function<size_t(nid_t)> node_to_length,
                                     function<string(nid_t, bool)> node_to_sequence,
                                     const Alignment& aln,
                                     const handlegraph::NamedNodeBackTranslation* translate_through,
                                     bool cs_cigar,
                                     bool base_quals,
                                     bool frag_links) {

    // TODO: We can't support translations with alignments that end up split
    // (arriving to or leaving from the middle of a segment) in segment space,
    // even if they weren't split in node space, but we also can't *detect*
    // them, because we don't have a way to get lengths and sequences of entire
    // segments, because NamedNodeBackTranslation doesn't provide functions
    // that go the right direction. So results will be wrong if such alignments
    // are provided!
    // Don't use translation with graphs where segments have been anything but
    // straightforwardly chopped, or where any alignments are split/can jump!

    gafkluge::GafRecord gaf;

    //1 string Query sequence name
    gaf.query_name = aln.name();

    //2 int Query sequence length
    gaf.query_length = aln.sequence().length();

    //12 int Mapping quality (0-255; 255 for missing)
    //Note: protobuf can't distinguish between 0 and missing so we just copy it through
    gaf.mapq = aln.mapping_quality();

    if (aln.has_path() && aln.path().mapping_size() > 0) {    
        //3 int Query start (0-based; closed)
        gaf.query_start = 0; //(aln.path().mapping_size() ? first_path_position(aln.path()).offset() : "*") << "\t"
        //4 int Query end (0-based; open)
        gaf.query_end = aln.sequence().length();
        //5 char Strand relative to the path: "+" or "-"
        gaf.strand = '+'; // always positive relative to the path
        //7 int Path length
        gaf.path_length = 0;
        //8 int Start position on the path (0-based)
        gaf.path_start = gafkluge::missing_int;
        //10 int Number of residue matches
        gaf.matches = 0;
        gaf.path.reserve(aln.path().mapping_size());
        string cs_cigar_str;
        size_t running_match_length = 0;
        size_t total_to_len = 0;
        size_t prev_offset;
        handlegraph::oriented_node_range_t prev_range;
        for (size_t i = 0; i < aln.path().mapping_size(); ++i) {
            auto& mapping = aln.path().mapping(i);
            const Position& position = mapping.position();
            size_t start_offset_on_node = position.offset();
            // This is our offset along the graph node, and is advanced as a
            // cursor as we look at the edits.
            size_t offset = start_offset_on_node;
            // This is our difference from node offset to segment offset, if applicable
            size_t node_to_segment_offset = 0;
            size_t node_length = node_to_length(position.node_id());
            string node_seq;
            bool skip_step = false;
<<<<<<< HEAD
            if (i == 0) {
                // use path_start to store the offset of the first node
                gaf.path_start = offset;
            } else if (cs_cigar == true && offset > 0) {
                if (offset == prev_offset && mapping.position().node_id() == aln.path().mapping(i -1).position().node_id() &&
                    mapping.position().is_reverse() == aln.path().mapping(i -1).position().is_reverse()) {
                    // our mapping is redundant, we won't write a step for it
                    skip_step = true;
                } else {
                    // to support split-mappings we gobble up the beginnings
                    // of nodes using deletions since unlike GAM, we can only
                    // set the offset of the first node
                    if (node_seq.empty()) {
                        node_seq = node_to_sequence(position.node_id(), position.is_reverse());
                    }
                    cs_cigar_str += "-" + node_seq.substr(0, offset);
                }
            }
            // this is another case that comes up, giraffe adds an empty mapping for a softclip at the
            // end.  there's no real way for the GAF cigar to distinguish these, so make sure it doesn't come up
            else if (i + 1 == aln.path().mapping_size() && i > 0 && aln.path().mapping(i).edit_size() == 1 &&
                     edit_is_insertion(aln.path().mapping(i).edit(0))) {
                skip_step = true;
            }
=======
>>>>>>> 373f7aa6
            
            for (size_t j = 0; j < mapping.edit_size(); ++j) {
                // Scan the edits and work out how much we span on the node.
                auto& edit = mapping.edit(j);
                if (edit_is_match(edit)) {
                    gaf.matches += edit.from_length();
                }
                if (cs_cigar == true) {
                    // CS-cigar string
                    if (edit_is_match(edit)) {
                        // Merge up matches that span edits/mappings
                        running_match_length += edit.from_length();
                    } else {
                        if (running_match_length > 0) {
                            // Matches are : followed by the match length
                            cs_cigar_str += ":" + std::to_string(running_match_length);
                            running_match_length = 0;
                        }
                        if (edit_is_sub(edit)) {
                            if (node_seq.empty()) {
                                node_seq = node_to_sequence(position.node_id(), position.is_reverse());
                            }
                            // Substitions expressed one base at a time, preceded by *
                            for (size_t k = 0; k < edit.from_length(); ++k) {
                                cs_cigar_str += "*" + node_seq.substr(offset + k, 1) + edit.sequence().substr(k, 1); 
                            }
                        } else if (edit_is_deletion(edit)) {
                            if (node_seq.empty()) {
                                node_seq = node_to_sequence(position.node_id(), position.is_reverse());
                            }
                            // Deletion is - followed by deleted sequence
                            assert(offset + edit.from_length() <= node_seq.length());
                            cs_cigar_str += "-" + node_seq.substr(offset, edit.from_length());
                        } else if (edit_is_insertion(edit)) {
                            // Insertion is "+" followed by inserted sequence
                            cs_cigar_str += "+" + edit.sequence();
                        }
                    }
                }
                offset += edit.from_length();
                total_to_len += edit.to_length();
            }
            
            // Determine the range on a node we are aligned against
            handlegraph::oriented_node_range_t range(position.node_id(), position.is_reverse(),
                                                     start_offset_on_node, offset - start_offset_on_node);
            
            if (translate_through) {
                // We need to articulate this step on the path
                // back-translated to segment name space, and skip
                // duplicate segment names that aren't going around
                // self-loops.
                
                // Translate it
                std::vector<handlegraph::oriented_node_range_t> translated = translate_through->translate_back(range);
                
                if (translated.size() != 1) {
                    // TODO: Implement translations that split graph nodes into multiple segments.
                    throw std::runtime_error("Translated range on node " + std::to_string(std::get<0>(range)) +
                                             " to " + std::to_string(translated.size()) + 
                                             " named segment ranges, but complex translations like this are not yet implemented");
                }
                
                auto& translated_range = translated[0];
                if (std::get<1>(translated_range) != std::get<1>(range)) {
                    // TODO: Implement translations that flip orientations.
                    throw std::runtime_error("Translated range on node " + std::to_string(std::get<0>(range)) +
                                             " ended up on the opposite strand; complex translations like this are not yet implemented");
                }
                
                // Record how far ahead the node is of the segment
                node_to_segment_offset = get<2>(translated_range) - get<2>(range);
                // Commit back the translation
                range = translated_range;
            }
            
            if (i == 0) {
                // use path_start to store the offset of the first node
                gaf.path_start = std::get<2>(range);
            } else if (cs_cigar == true && start_offset_on_node > 0) {
                if (start_offset_on_node == prev_offset && position.node_id() == aln.path().mapping(i -1).position().node_id() &&
                    position.is_reverse() == aln.path().mapping(i -1).position().is_reverse()) {
                    // our mapping is redundant, we won't write a step for it
                    skip_step = true;
                } else {
                    // to support split-mappings we gobble up the beginnings
                    // of nodes using deletions since unlike GAM, we can only
                    // set the offset of the first node
                    if (translate_through) {
                        // We can't do this if we don't have a way to get segment lengths, and that's not in the interface yet.
                        throw std::runtime_error("Split alignments cannot be converted to named-segment-space GAF");
                    }
                    if (node_seq.empty()) {
                        node_seq = node_to_sequence(position.node_id(), position.is_reverse());
                    }
                    cs_cigar_str += "-" + node_seq.substr(0, start_offset_on_node);
                }
            }

            if (i < aln.path().mapping_size() - 1 && offset != node_length) {
                // We aren't the last mapping but we are ending before our node is done
                if (position.node_id() != aln.path().mapping(i + 1).position().node_id() ||
                    position.is_reverse() != aln.path().mapping(i + 1).position().is_reverse()) {
                    // we are hopping off the middle of a node, need to gobble it up with a deletion
                    if (translate_through) {
                        // We can't do this if we don't have a way to get segment lengths, and that's not in the interface yet.
                        throw std::runtime_error("Split alignments cannot be converted to named-segment-space GAF");
                    }
                    if (node_seq.empty()) {
                        node_seq = node_to_sequence(position.node_id(), position.is_reverse());
                    }
                    if (running_match_length > 0) {
                        // Matches are : followed by the match length
                        cs_cigar_str += ":" + std::to_string(running_match_length);
                        running_match_length = 0;
                    }
                    cs_cigar_str += "-" + node_seq.substr(offset);
                } else {
                    // we have a duplicate node mapping.  vg map actually produces these sometimes
                    // where an insert gets its own mapping even though its from_length is 0
                    // the gaf cigar format assumes nodes are fully covered, so we squish it out.
                    skip_step = true;
                }
            }
            
            //6 string Path matching /([><][^\s><]+(:\d+-\d+)?)+|([^\s><]+)/
            if (!skip_step) {
                gaf.path_length += node_length;
                
                // Now we consult range for things like the offset
                if (i == 0) {
                    // Update the stored path start.
                    // TODO: didn't we do this already?
                    gaf.path_start = std::get<2>(range);
                    // Account for any part of the path in the segment before our first node
                    gaf.path_length += node_to_segment_offset;
                } else if (translate_through) {
                    // We need to filter out consecutive visits to pieces of
                    // the same segment that abut each other, so we don't get
                    // the segment named multiple times. We keep pieces that
                    // don't abut each other but look like going around a self
                    // loop, and we bail out (for now) on pieces that
                    // arbitrarily jump around the segment, since we don't know
                    // how to synthesize the deletions.
                    // TODO: jumps ahead could be synthesized into deletions relatively easily.
                    if (std::get<0>(range) == std::get<0>(prev_range) &&
                        std::get<1>(range) == std::get<1>(prev_range)) {
                        // We're on the same segment and orientation as the last mapping
                        if (std::get<2>(range) == std::get<2>(prev_range) + std::get<3>(prev_range)) {
                            // And we abut perfectly; nothing has been skipped over.
                            // We don't need to report the segment again in the GAF path.
                            skip_step = true;
                        } else if (std::get<2>(range) != 0) {
                            // We're arriving at the same segment at somewhere
                            // other than the start. This is definitely a split
                            // alignment in segment space! We can't handle
                            // those yet!
                            throw std::runtime_error("Alignments that become split in segment space cannot be converted to named-segment-space GAF");
                        }
                        // Otherwise we're arriving at the start of the same
                        // segment. Still might be a split alignment that we
                        // forbid, but if not we do want to report the same
                        // segment again because we go through it again.
                    }
                }
                
                if (!skip_step) {
                    // Actually report this visit to this node or segment.
                    gafkluge::GafStep step;
                    step.name = translate_through ? translate_through->get_back_graph_node_name(std::get<0>(range)) : std::to_string(std::get<0>(range));
                    step.is_stable = false;
                    step.is_reverse = std::get<1>(range);
                    step.is_interval = false;
                    
                    gaf.path.push_back(std::move(step));
                }
            }
            
            if (i == aln.path().mapping_size()-1) {
                //9 int End position on the path (0-based)
                gaf.path_end = gaf.path_start;
                // What's the offset cursor we're at on the segment, if
                // different from where we are on the node?
                size_t offset_on_path_visit = offset + node_to_segment_offset;
                if (gaf.path_length > offset_on_path_visit) {
                    assert(!gafkluge::is_missing(gaf.path_start));
                    // path_length - 1 marks the last position of our path.  we subtract out
                    // the regions between offset and here to get the end
                    gaf.path_end = gaf.path_length - 1 - (node_length - offset_on_path_visit);
                }
                if (translate_through) {
                    // But we also have to account int he path length for the part
                    // of the segment that comes after the node we stop at. So
                    // translate offset 0 on its reverse strand to measure the
                    // offset from there to the segment end.
                    handlegraph::oriented_node_range_t stop_pos_rev_strand(position.node_id(), !position.is_reverse(),
                                                                           0, 0);
                    
                
                    // Translate it
                    std::vector<handlegraph::oriented_node_range_t> translated = translate_through->translate_back(stop_pos_rev_strand);
                    // Add any offset to the path length.
                    gaf.path_length += std::get<2>(translated.at(0));
                }
            }

            prev_range = range;
            prev_offset = offset;
        }
        if (cs_cigar && running_match_length > 0) {
            cs_cigar_str += ":" + std::to_string(running_match_length);
            running_match_length = 0;
        }

        // We can support gam alignments without sequences by inferring the sequence length from edits
        if (gaf.query_length == 0 && total_to_len > 0) {
            gaf.query_length = total_to_len;
            gaf.query_end = total_to_len;
        } 

        //11 int Alignment block length
        gaf.block_length = std::max(gaf.path_end - gaf.path_start, gaf.query_length);

        // optional cs-cigar string
        if (cs_cigar) {
            gaf.opt_fields["cs"] = make_pair("Z", std::move(cs_cigar_str));
        }

        // convert the identity into the dv divergence field
        // https://lh3.github.io/minimap2/minimap2.html#10
        if (aln.identity() > 0) {
            stringstream dv_str;
            dv_str << std::floor((1. - aln.identity()) * 10000. + 0.5) / 10000.;
            gaf.opt_fields["dv"] = make_pair("f", dv_str.str());
        }

        // convert the score into the AS field
        // https://lh3.github.io/minimap2/minimap2.html#10
        if (aln.score() > 0) {
            gaf.opt_fields["AS"] = make_pair("i", std::to_string(aln.score()));
        }

        // optional base qualities
        if (base_quals && !aln.quality().empty()) { 
            gaf.opt_fields["bq"] = make_pair("Z", string_quality_short_to_char(aln.quality()));
        }

        // optional frag_next/prev names
        if (frag_links == true) {
            if (aln.has_fragment_next()) {
                gaf.opt_fields["fn"] = make_pair("Z", aln.fragment_next().name());
            }
            if (aln.has_fragment_prev()) {
                gaf.opt_fields["fp"] = make_pair("Z", aln.fragment_prev().name());
            }
        }

        if (aln.has_annotation()) {
            auto& annotation = aln.annotation();
            if (annotation.fields().count("proper_pair")) {
                bool is_properly_paired = (annotation.fields().at("proper_pair")).bool_value();
                gaf.opt_fields["pd"] = make_pair("b", is_properly_paired ? "1" : "0");
            }
            if (annotation.fields().count("support")) {
                gaf.opt_fields["AD"] = make_pair("i", (annotation.fields().at("support")).string_value());
            }
        }
    }

    return gaf;    
}

gafkluge::GafRecord alignment_to_gaf(const HandleGraph& graph,
                                     const Alignment& aln,
                                     const handlegraph::NamedNodeBackTranslation* translate_through,
                                     bool cs_cigar,
                                     bool base_quals,
                                     bool frag_links) {

    function<size_t(nid_t)> node_to_length = [&graph](nid_t node_id) {
        return graph.get_length(graph.get_handle(node_id));
    };
    function<string(nid_t, bool)> node_to_sequence = [&graph](nid_t node_id, bool is_reversed) {
        return graph.get_sequence(graph.get_handle(node_id, is_reversed));
    };
    return alignment_to_gaf(node_to_length, node_to_sequence, aln, translate_through, cs_cigar, base_quals, frag_links);
}

void gaf_to_alignment(function<size_t(nid_t)> node_to_length,
                      function<string(nid_t, bool)> node_to_sequence,
                      const gafkluge::GafRecord& gaf,
                      Alignment& aln){

    aln.Clear();

    if (!gafkluge::is_missing(gaf.query_name)) {
        aln.set_name(gaf.query_name);
    }

    for (size_t i = 0; i < gaf.path.size(); ++i) {
        const auto& gaf_step = gaf.path[i];
        // only support unstable gaf at this point
        assert(gaf_step.is_stable == false);
        assert(gaf_step.is_interval == false);
        Mapping* mapping = aln.mutable_path()->add_mapping();
        mapping->mutable_position()->set_node_id(std::stol(gaf_step.name));
        mapping->mutable_position()->set_is_reverse(gaf_step.is_reverse);
        if (i == 0) {
            mapping->mutable_position()->set_offset(gaf.path_start);
        }
        mapping->set_rank(i + 1);
    }

    if (gaf.mapq != 255) {
        // We let 255 be equivalent to 0, which isn't great
        aln.set_mapping_quality(gaf.mapq);
    }

    if (!gaf.path.empty()) {
        size_t cur_mapping = 0;
        int64_t cur_offset = gaf.path_start;
        Position cur_position = aln.path().mapping(cur_mapping).position();
        size_t cur_len = node_to_length(cur_position.node_id());
        string& sequence = *aln.mutable_sequence();
        bool from_cg = false;
        // Use the CS cigar string to add Edits into our Path, as well as set the sequence
        gafkluge::for_each_cigar(gaf, [&] (const char& cigar_cat, const size_t& cigar_len, const string& cigar_query, const string& cigar_target) {
                assert(cur_offset < cur_len || ((cigar_cat == '+' || cigar_cat == 'I' || cigar_cat == 'S') && cur_offset <= cur_len));
                if (!from_cg && cigar_cat != ':' && cigar_cat != '+' && cigar_cat != '-' && cigar_cat != '*') {
                    from_cg = true;
                }

                if (cigar_cat == ':' || cigar_cat == 'M' || cigar_cat == '=' || cigar_cat == 'X') {
                    int64_t match_len = (int64_t)cigar_len;
                    while (match_len > 0) {
                        int64_t current_match = std::min(match_len, (int64_t)node_to_length(cur_position.node_id()) - cur_offset);
                        Edit* edit = aln.mutable_path()->mutable_mapping(cur_mapping)->add_edit();
                        edit->set_from_length(current_match);
                        edit->set_to_length(current_match);
                        if (cigar_cat == 'X') {
                            // add a phony snp
                            edit->set_sequence(string(current_match, 'N'));
                        }
                        if (node_to_sequence) {
                            sequence += node_to_sequence(cur_position.node_id(), cur_position.is_reverse()).substr(cur_offset, current_match);
                        }
                        match_len -= current_match;
                        cur_offset += current_match;
                        if (match_len > 0) {
                            assert(cur_mapping < aln.path().mapping_size() - 1);
                            ++cur_mapping;
                            cur_offset = 0;
                            cur_position = aln.path().mapping(cur_mapping).position();
                            cur_len = node_to_length(cur_position.node_id());
                        }
                    }
                } else if (cigar_cat == '+' || cigar_cat == 'I' || cigar_cat == 'S') {
                    size_t tgt_mapping = cur_mapping;
                    // left-align insertions to try to be more consistent with vg
                    if (cur_offset == 0 && cur_mapping > 0 && (!aln.path().mapping(cur_mapping - 1).position().is_reverse()
                                                               || cur_mapping == aln.path().mapping_size())) {
                        --tgt_mapping;
                    }
                    Edit* edit = aln.mutable_path()->mutable_mapping(tgt_mapping)->add_edit();
                    edit->set_from_length(0);
                    edit->set_to_length(cigar_len);
                    if (cigar_cat == '+') {
                        edit->set_sequence(cigar_query);
                    } else {
                        // todo: better to leave this empty?  I think client code may be expecting sequence so we give it
                        edit->set_sequence(string(cigar_len, 'N'));
                    }
                    sequence += edit->sequence();
                } else if (cigar_cat == '-' || cigar_cat == 'D') {
                    int64_t del_len = (int64_t)cigar_len;
                    while (del_len > 0) {
                        int64_t current_del = std::min(del_len, (int64_t)node_to_length(cur_position.node_id()) - cur_offset);
                        Edit* edit = aln.mutable_path()->mutable_mapping(cur_mapping)->add_edit();
                        edit->set_to_length(0);
                        edit->set_from_length(current_del);
                        del_len -= current_del;
                        cur_offset += current_del;
                        // like matches, we allow deletions to span multiple nodes now.
                        if (del_len > 0) {
                            assert(cur_mapping < aln.path().mapping_size() - 1);
                            ++cur_mapping;
                            cur_offset = 0;
                            cur_position = aln.path().mapping(cur_mapping).position();
                            cur_len = node_to_length(cur_position.node_id());
                        }
                    }
                } else if (cigar_cat == '*') {
                    assert(cigar_len == 1);
                    assert(!node_to_sequence || node_to_sequence(cur_position.node_id(), cur_position.is_reverse()).substr(cur_offset,1) == cigar_target);
                    Edit* edit = aln.mutable_path()->mutable_mapping(cur_mapping)->add_edit();
                    // todo: support multibase snps
                    edit->set_from_length(cigar_len);
                    edit->set_to_length(cigar_len);
                    edit->set_sequence(cigar_query);
                    sequence += edit->sequence();
                    ++cur_offset;
                } else {
                    //todo: better error (warning?)
                    assert(false);
                }
            
                // advance to the next mapping if we've pushed the offset past the current node
                assert(cur_offset <= cur_len);
                if (cur_offset == cur_len) {
                    ++cur_mapping;
                    cur_offset = 0;
                    if (cur_mapping < aln.path().mapping_size()) {
                        cur_position = aln.path().mapping(cur_mapping).position();
                        cur_len = node_to_length(cur_position.node_id());
                    }
                }
            });

        // this is to support gafs that were made from alignments where the last mapping is
        // nothing but a soft clip:
        // https://github.com/vgteam/vg/issues/3533
        // note these cases will be prevented going forward in fix to alignment_to_gaf() to stop
        // ambiguous gafs from being written in the first place
        size_t num_mappings = aln.path().mapping_size();
        if (num_mappings > 1 && aln.path().mapping(num_mappings - 1).edit_size() == 0 &&
            aln.path().mapping(num_mappings - 2).edit_size() > 0 &&
            edit_is_insertion(aln.path().mapping(num_mappings - 2).edit(aln.path().mapping(num_mappings - 2).edit_size() - 1))) {
            Path path_cpy = aln.path();
            aln.clear_path();
            for (size_t i = 0; i < num_mappings - 1; ++i) {
                *aln.mutable_path()->add_mapping() = path_cpy.mapping(i);
            }
        }
        
        if (from_cg) {
            // remember that we came from a lossy cg-cigar -> GAM conversion path
            auto* annotation = aln.mutable_annotation();
            google::protobuf::Value is_from_cg;
            is_from_cg.set_bool_value(from_cg);
            (*annotation->mutable_fields())["from_cg"] = is_from_cg;
        }
    }

    for (auto opt_it : gaf.opt_fields) {
        if (opt_it.first == "dv") {
            // get the identity from the dv divergence field
            // https://lh3.github.io/minimap2/minimap2.html#10
            aln.set_identity(1. - std::stof(opt_it.second.second));
        } else if (opt_it.first == "AS") {
            // get the score from the AS field
            // https://lh3.github.io/minimap2/minimap2.html#10
            aln.set_score(std::stoi(opt_it.second.second));
        } else if (opt_it.first == "bq") {
            // get the quality from the bq field
            aln.set_quality(string_quality_char_to_short(opt_it.second.second));
        } else if (opt_it.first == "fp") {
            // get the fragment_previous field
            aln.mutable_fragment_prev()->set_name(opt_it.second.second);
        } else if (opt_it.first == "fn") {
            // get the fragment_next field
            aln.mutable_fragment_next()->set_name(opt_it.second.second);
        } else if (opt_it.first == "pd") {
            //Is this read properly paired
            auto* annotation = aln.mutable_annotation();
            google::protobuf::Value is_properly_paired;
            is_properly_paired.set_bool_value(opt_it.second.second == "1");
            (*annotation->mutable_fields())["proper_pair"] = is_properly_paired;
        }
    }
}

void gaf_to_alignment(const HandleGraph& graph,
                      const gafkluge::GafRecord& gaf,
                      Alignment& aln) {

    function<size_t(nid_t)> node_to_length = [&graph](nid_t node_id) {
        return graph.get_length(graph.get_handle(node_id));
    };
    function<string(nid_t, bool)> node_to_sequence = [&graph](nid_t node_id, bool is_reversed) {
        return graph.get_sequence(graph.get_handle(node_id, is_reversed));
    };
    gaf_to_alignment(node_to_length, node_to_sequence, gaf, aln); 
}

short quality_char_to_short(char c) {
    return static_cast<short>(c) - 33;
}

char quality_short_to_char(short i) {
    return static_cast<char>(i + 33);
}

void alignment_quality_short_to_char(Alignment& alignment) {
    alignment.set_quality(string_quality_short_to_char(alignment.quality()));
}

string string_quality_short_to_char(const string& quality) {
    string buffer; buffer.resize(quality.size());
    for (int i = 0; i < quality.size(); ++i) {
        buffer[i] = quality_short_to_char(quality[i]);
    }
    return buffer;
}

void alignment_quality_char_to_short(Alignment& alignment) {
    alignment.set_quality(string_quality_char_to_short(alignment.quality()));
}

string string_quality_char_to_short(const string& quality) {
    string buffer; buffer.resize(quality.size());
    for (int i = 0; i < quality.size(); ++i) {
        buffer[i] = quality_char_to_short(quality[i]);
    }
    return buffer;
}


}
}<|MERGE_RESOLUTION|>--- conflicted
+++ resolved
@@ -249,33 +249,6 @@
             size_t node_length = node_to_length(position.node_id());
             string node_seq;
             bool skip_step = false;
-<<<<<<< HEAD
-            if (i == 0) {
-                // use path_start to store the offset of the first node
-                gaf.path_start = offset;
-            } else if (cs_cigar == true && offset > 0) {
-                if (offset == prev_offset && mapping.position().node_id() == aln.path().mapping(i -1).position().node_id() &&
-                    mapping.position().is_reverse() == aln.path().mapping(i -1).position().is_reverse()) {
-                    // our mapping is redundant, we won't write a step for it
-                    skip_step = true;
-                } else {
-                    // to support split-mappings we gobble up the beginnings
-                    // of nodes using deletions since unlike GAM, we can only
-                    // set the offset of the first node
-                    if (node_seq.empty()) {
-                        node_seq = node_to_sequence(position.node_id(), position.is_reverse());
-                    }
-                    cs_cigar_str += "-" + node_seq.substr(0, offset);
-                }
-            }
-            // this is another case that comes up, giraffe adds an empty mapping for a softclip at the
-            // end.  there's no real way for the GAF cigar to distinguish these, so make sure it doesn't come up
-            else if (i + 1 == aln.path().mapping_size() && i > 0 && aln.path().mapping(i).edit_size() == 1 &&
-                     edit_is_insertion(aln.path().mapping(i).edit(0))) {
-                skip_step = true;
-            }
-=======
->>>>>>> 373f7aa6
             
             for (size_t j = 0; j < mapping.edit_size(); ++j) {
                 // Scan the edits and work out how much we span on the node.
@@ -373,6 +346,12 @@
                     }
                     cs_cigar_str += "-" + node_seq.substr(0, start_offset_on_node);
                 }
+            }
+            // this is another case that comes up, giraffe adds an empty mapping for a softclip at the
+            // end.  there's no real way for the GAF cigar to distinguish these, so make sure it doesn't come up
+            else if (i + 1 == aln.path().mapping_size() && i > 0 && aln.path().mapping(i).edit_size() == 1 &&
+                     edit_is_insertion(aln.path().mapping(i).edit(0))) {
+                skip_step = true;
             }
 
             if (i < aln.path().mapping_size() - 1 && offset != node_length) {
